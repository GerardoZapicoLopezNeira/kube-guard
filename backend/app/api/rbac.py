--- conflicted
+++ resolved
@@ -1,14 +1,8 @@
 # backend/app/api/rbac.py
 from fastapi import APIRouter, Query
-<<<<<<< HEAD
-from app.services.rbac_service import run_rbac_analysis, run_rbac_analysis_with_rules, fetch_rbac_assessment_reports
-from app.models.rbac import RbacFinding, RbacFindingWithRules, RbacAssessmentReport
-from typing import List, Optional
-=======
 from app.services.rbac_service import run_rbac_analysis, get_rbac_policy_rules, who_can, get_all_bindings
 from app.models.rbac import RbacFinding, RbacPolicyRule, RbacBinding
 from typing import List
->>>>>>> 89127290
 
 router = APIRouter()
 
@@ -21,16 +15,6 @@
     """
     Retrieve all RBAC policy rules in the cluster.
     """
-<<<<<<< HEAD
-    return run_rbac_analysis_with_rules()
-
-@router.get("/rbacassessmentreports", response_model=List[RbacAssessmentReport], tags=["RBAC"])
-def get_rbac_assessment_reports(namespace: Optional[str] = Query(None, description="Filter by namespace")):
-    """
-    Retrieve all RBAC assessment reports.
-    """
-    return fetch_rbac_assessment_reports(namespace=namespace)
-=======
     return get_rbac_policy_rules(serviceaccount=serviceaccount)
 
 @router.get("/who-can")
@@ -43,5 +27,4 @@
 
 @router.get("/bindings", response_model=List[RbacBinding])
 def list_bindings():
-    return get_all_bindings()
->>>>>>> 89127290
+    return get_all_bindings()