# backend/app/models/rbac.py
from pydantic import BaseModel
from typing import Optional, List

class RbacOrigin(BaseModel):
    apiGroup: str
    kind: str
    name: str

class RbacAllowedAction(BaseModel):
    namespace: Optional[str]
    verb: str
    apiGroup: Optional[str]
    resource: Optional[str]
    originatedFrom: List[RbacOrigin]

class Subject(BaseModel):
    kind: str
    name: str
    namespace: Optional[str] = None
    apiGroup: Optional[str] = None

class FindingDetails(BaseModel):
    Severity: str
    Message: str
    Recommendation: str
    RuleName: str
    RuleUuid: str
    References: Optional[List[str]] = []

class RbacFinding(BaseModel):
    Subject: Subject
    Finding: FindingDetails

<<<<<<< HEAD
class RbacFindingWithRules(BaseModel):
    finding: RbacFinding
    rules: List[RbacAllowedAction]

class RbacCheck(BaseModel):
    checkID: str
    title: str
    description: str
    category: str
    severity: str
    success: bool
    remediation: str
    messages: List[str]

class RbacSummary(BaseModel):
    critical: int
    high: int
    medium: int
    low: int

class RbacAssessmentReport(BaseModel):
    name: str
    namespace: str
    creation_timestamp: str
    resource_kind: str
    resource_name: str
    uid: str
    checks: List[RbacCheck]
    summary: RbacSummary



    
=======
class RbacPolicyRule(BaseModel):
    apiGroups: List[str]
    resources: List[str]
    verbs: List[str]
    resourceNames: Optional[List[str]] = None
    nonResourceURLs: Optional[List[str]] = None
    namespace: Optional[str] = None


class RbacSubject(BaseModel):
    kind: str
    name: str
    apiGroup: Optional[str] = ""

class RbacRoleRef(BaseModel):
    kind: str
    name: str
    apiGroup: Optional[str] = ""

class RbacBinding(BaseModel):
    id: int
    name: str
    kind: str  # RoleBinding o ClusterRoleBinding
    subjects: List[RbacSubject]
    roleRef: RbacRoleRef
    raw: Optional[str] = None  # YAML embellecido
>>>>>>> 89127290
<|MERGE_RESOLUTION|>--- conflicted
+++ resolved
@@ -32,41 +32,6 @@
     Subject: Subject
     Finding: FindingDetails
 
-<<<<<<< HEAD
-class RbacFindingWithRules(BaseModel):
-    finding: RbacFinding
-    rules: List[RbacAllowedAction]
-
-class RbacCheck(BaseModel):
-    checkID: str
-    title: str
-    description: str
-    category: str
-    severity: str
-    success: bool
-    remediation: str
-    messages: List[str]
-
-class RbacSummary(BaseModel):
-    critical: int
-    high: int
-    medium: int
-    low: int
-
-class RbacAssessmentReport(BaseModel):
-    name: str
-    namespace: str
-    creation_timestamp: str
-    resource_kind: str
-    resource_name: str
-    uid: str
-    checks: List[RbacCheck]
-    summary: RbacSummary
-
-
-
-    
-=======
 class RbacPolicyRule(BaseModel):
     apiGroups: List[str]
     resources: List[str]
@@ -92,5 +57,4 @@
     kind: str  # RoleBinding o ClusterRoleBinding
     subjects: List[RbacSubject]
     roleRef: RbacRoleRef
-    raw: Optional[str] = None  # YAML embellecido
->>>>>>> 89127290
+    raw: Optional[str] = None  # YAML embellecido